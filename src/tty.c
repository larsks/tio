--- conflicted
+++ resolved
@@ -70,12 +70,8 @@
 
 static void print_hex(char c)
 {
-<<<<<<< HEAD
     printf("%02x ", (unsigned char) c);
     fflush(stdout);
-=======
-    printf("%02x ", (unsigned char)c);
->>>>>>> 354bd6e1
 }
 
 static void print_normal(char c)
